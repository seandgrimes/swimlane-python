--- conflicted
+++ resolved
@@ -56,7 +56,14 @@
     def __str__(self):
         return '{} ({})'.format(self.version, self.revision_number)
 
-<<<<<<< HEAD
+    def for_json(self):
+        """Return revision metadata"""
+        return {
+            'modifiedDate': self._raw['modifiedDate'],
+            'revisionNumber': self.revision_number,
+            'user': self.user.for_json()
+        }
+
     @property
     def app_revision(self):
         """Deferring request for app revision until needed"""
@@ -82,16 +89,6 @@
 
             self.__version = Record(self.app_revision, self._raw['version'])
         return self.__version
-=======
-    def for_json(self):
-        """Return revision metadata"""
-        return {
-            'modifiedDate': self._raw['modifiedDate'],
-            'revisionNumber': self.revision_number,
-            'user': self.user.for_json()
-        }
->>>>>>> 588fc503
-
 
 class HistoryField(ReadOnly, CursorField):
 
