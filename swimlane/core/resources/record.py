from functools import total_ordering

import pendulum
import six

from swimlane.core.resources.base import APIResource
from swimlane.exceptions import UnknownField, ValidationError


@total_ordering
class Record(APIResource):
    """A single Swimlane Record instance

    Attributes:
        id (str): Full Record ID
        tracking_id (str): Record tracking ID
        created (pendulum.Pendulum): Pendulum datetime for Record created date
        modified (pendulum.Pendulum): Pendulum datetime for Record last modified date
        is_new (bool): True if Record does not yet exist on server. Other values may be temporarily None if True
    """

    _type = 'Core.Models.Record.Record, Core'

    def __init__(self, app, raw):
        super(Record, self).__init__(app._swimlane, raw)

        self._app = app

        self.is_new = self._raw.get('isNew', False)

        # Protect against creation from generic raw data not yet containing server-generated values
        if self.is_new:
            self.id = self.tracking_id = self.created = self.modified = None
        else:
            self.id = self._raw['id']

            # Combine app acronym + trackingId instead of using trackingFull raw
            # for guaranteed value (not available through report results)
            self.tracking_id = '-'.join([
                self._app.acronym,
                str(int(self._raw['trackingId']))
            ])

            self.created = pendulum.parse(self._raw['createdDate'])
            self.modified = pendulum.parse(self._raw['modifiedDate'])

        self._fields = {}
        self.__premap_fields()

    def __str__(self):
        if self.is_new:
            return '{} - New'.format(self._app.acronym)

        return str(self.tracking_id)

    def __setitem__(self, field_name, value):
        self.get_field(field_name).set_python(value)

    def __getitem__(self, field_name):
        return self.get_field(field_name).get_python()

    def __delitem__(self, field_name):
        self[field_name] = None

    def __iter__(self):
        for field_name, field in six.iteritems(self._fields):
            yield field_name, field.get_python()

    def __hash__(self):
        return hash((self.id, self._app))

    def __eq__(self, other):
        return isinstance(other, self.__class__) and hash(self) == hash(other)

    def __lt__(self, other):
        if not isinstance(other, self.__class__):
            raise TypeError("Comparisons not supported between instances of '{}' and '{}'".format(
                other.__class__.__name__,
                self.__class__.__name__
            ))

        tracking_number_self = int(self.tracking_id.split('-')[1])
        tracking_number_other = int(other.tracking_id.split('-')[1])

        return (self._app.name, tracking_number_self) < (other._app.name, tracking_number_other)

    def __premap_fields(self):
        """Build field instances using field definitions in app manifest
        
        Map raw record field data into appropriate field instances with their correct respective types
        """
        # Circular imports
        from swimlane.core.fields import resolve_field_class

        for field_definition in self._app._raw['fields']:
            field_class = resolve_field_class(field_definition)

            field_instance = field_class(field_definition['name'], self)
            value = self._raw['values'].get(field_instance.id)
            field_instance.set_swimlane(value)

            self._fields[field_instance.name] = field_instance

    def get_field(self, field_name):
        """Get field instance used to get, set, and serialize internal field value

        Returns:
            Field: Requested field instance

        Raises:
             UnknownField: Raised if `field_name` not found in parent App
        """
        try:
            return self._fields[field_name]
        except KeyError:
            raise UnknownField(self._app, field_name, self._fields.keys())

    def validate(self):
        """Explicitly validate field data

        Notes:
            Called automatically during save call before sending data to server

        Raises:
             ValidationError: If any fields fail validation
        """
        for field in (_field for _field in six.itervalues(self._fields) if _field.required):
            if field.get_swimlane() is None:
                raise ValidationError(self, 'Required field "{}" is not set'.format(field.name))

<<<<<<< HEAD
    @classmethod
    def add_reference(cls, application_id, record_id, field_id,
                      target_record_ids):
        """
        Add a record reference to a reference field in an existing record
        Args:
            application_id: The referencing application ID
            record_id: The ID of the record to add a reference to
            field_id: The reference field on the application
            target_record_ids: The record ID(s) to add to the reference field

        """
        Client.post({
            "fieldId": field_id,
            "targetRecordIds": target_record_ids
        }, "app/{0}/record/{1}/add-references".format(application_id, record_id))

    def restrict(self, *user_groups, **kwargs):
=======
    def save(self):
        """Persist record changes on Swimlane server
        
        Updates internal raw data with response content from server to guarantee calculated field values match values on
        server
        
        Raises:
            ValidationError: If any fields fail validation
>>>>>>> a147862e
        """

        if self.is_new:
            method = 'post'
        else:
            method = 'put'

        self.validate()

        response = self._swimlane.request(
            method,
            'app/{}/record'.format(self._app.id),
            json=self._raw
        )

        # Reinitialize record with new raw content returned from server to update any calculated fields
        self.__init__(self._app, response.json())


def record_factory(app):
    """Return a temporary Record instance to be used for field validation and value parsing

    Args:
        app (App): Target App to create a transient Record instance for

    Returns:
        Record: Unsaved Record instance to be used for validation, creation, etc.
    """
    # pylint: disable=line-too-long
    return Record(app, {
        '$type': Record._type,
        'isNew': True,
        'applicationId': app.id,
        'comments': {
            '$type': 'System.Collections.Generic.Dictionary`2[[System.String, mscorlib],[System.Collections.Generic.List`1[[Core.Models.Record.Comments, Core]], mscorlib]], mscorlib'
        },
        'values': {
            '$type': 'System.Collections.Generic.Dictionary`2[[System.String, mscorlib],[System.Object, mscorlib]], mscorlib'
        }
    })<|MERGE_RESOLUTION|>--- conflicted
+++ resolved
@@ -128,26 +128,6 @@
             if field.get_swimlane() is None:
                 raise ValidationError(self, 'Required field "{}" is not set'.format(field.name))
 
-<<<<<<< HEAD
-    @classmethod
-    def add_reference(cls, application_id, record_id, field_id,
-                      target_record_ids):
-        """
-        Add a record reference to a reference field in an existing record
-        Args:
-            application_id: The referencing application ID
-            record_id: The ID of the record to add a reference to
-            field_id: The reference field on the application
-            target_record_ids: The record ID(s) to add to the reference field
-
-        """
-        Client.post({
-            "fieldId": field_id,
-            "targetRecordIds": target_record_ids
-        }, "app/{0}/record/{1}/add-references".format(application_id, record_id))
-
-    def restrict(self, *user_groups, **kwargs):
-=======
     def save(self):
         """Persist record changes on Swimlane server
         
@@ -156,7 +136,6 @@
         
         Raises:
             ValidationError: If any fields fail validation
->>>>>>> a147862e
         """
 
         if self.is_new:
