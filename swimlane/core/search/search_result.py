--- conflicted
+++ resolved
@@ -26,12 +26,7 @@
             self.count = resp["count"]
             self.offset = resp["offset"]
             self.limit = resp["limit"]
-<<<<<<< HEAD
-            results = (resp["results"][report.applicationIds[0]]
-                       if resp["results"] else [])
-=======
             results = []
             if report.applicationIds[0] in resp['results']:
                 results = resp["results"][report.applicationIds[0]]
->>>>>>> dc04c351
             self.records = (Record(SwimlaneDict(r)) for r in results)